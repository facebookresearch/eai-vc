import glob
import os
from typing import List, Optional, Tuple

import numpy as np
import torchvision.transforms.functional as TF
from PIL import Image
from torchvision.datasets import VisionDataset


class PathDataset(VisionDataset):
    def __init__(
        self,
        root: str,
        transform: Optional[str] = None,
        extra_transform: Optional[str] = None,
        mean: Optional[List[float]] = None,
        std: Optional[List[float]] = None,
        max_offset: int = 16,
    ):
        super().__init__(root=root)

        self.folders = sorted(glob.glob(os.path.join(self.root, "*", "*")))
        self.files, self.idx_to_folder, file_idx = {}, {}, 0
        for folder_idx, folder in enumerate(self.folders):
            self.files[folder] = sorted(glob.glob(os.path.join(folder, "*.jpg")))
            for idx in range(len(self.files[folder])):
                self.idx_to_folder[file_idx + idx] = folder_idx
            file_idx += len(self.files[folder])

        self.transform = transform
        self.extra_transform = extra_transform
        self.mean = mean
        self.std = std
        self.max_offset = max_offset
        assert (mean is None) == (std is None)

    def _get_image(self, folder, idx):
        path = self.files[folder][idx]
        img = Image.open(path).convert("RGB")
        if self.transform is not None:
            img = self.transform(img)
        if self.extra_transform is not None:
            extra_img = self.extra_transform(img)
        else:
            extra_img = img.copy()
        img, extra_img = TF.to_tensor(img), TF.to_tensor(extra_img)
        if self.mean is not None and self.std is not None:
            img = TF.normalize(img, self.mean, self.std)
            extra_img = TF.normalize(extra_img, self.mean, self.std)
        return img, extra_img

    def __len__(self) -> int:
        return len(self.idx_to_folder)

    def __getitem__(self, idx) -> Tuple[np.ndarray, np.ndarray]:
        folder = self.folders[self.idx_to_folder[idx]]
        images = self.files[folder]
<<<<<<< HEAD
        offset = np.random.randint(0, self.max_offset) + 1
        img1_idx = np.random.randint(0, len(images) - offset + 1)
        img2_idx = min(img1_idx + offset, len(images) - 1)
        img1, extra_img1 = self._get_image(folder, img1_idx)
        img2, extra_img2 = self._get_image(folder, img2_idx)
        return img1, extra_img1, img2, extra_img2, img2_idx - img1_idx
=======
        max_offset = min(self.max_offset, len(images) - 1)
        min_offset = 1 if max_offset > 0 else 0
        offset = np.random.randint(min_offset, max_offset + 1)
        img1_idx = np.random.randint(0, len(images) - offset)
        img1 = self._get_image(folder, img1_idx)
        img2 = self._get_image(folder, img1_idx + offset)
        return img1, img2, offset
>>>>>>> d9128113


if __name__ == "__main__":
    from torch.utils.data import DataLoader
    from torchvision.transforms import (
        ColorJitter,
        Compose,
        RandomApply,
        RandomHorizontalFlip,
        RandomResizedCrop,
    )

    dataset = PathDataset(
        root="data/datasets/hm3d+gibson/v1/train",
        transform=Compose(
            [
                RandomResizedCrop(224, (0.2, 1.0), interpolation=3),
                RandomHorizontalFlip(),
            ]
        ),
        extra_transform=RandomApply(
            [ColorJitter(brightness=0.4, contrast=0.4, saturation=0.2, hue=0.1)], p=0.8
        ),
        mean=[0.485, 0.456, 0.406],
        std=[0.229, 0.224, 0.225],
        max_offset=16,
    )
    loader = DataLoader(dataset, batch_size=2, shuffle=True)
    for imgs1, extra_imgs1, imgs2, extra_imgs2, offsets in loader:
        print(imgs1.shape, extra_imgs1.shape, imgs2.shape, extra_imgs2.shape, offsets)
        break
    print()

    # print dataset info
    lengths = [len(item) for _, item in dataset.files.items()]
    print(dataset)
    print("num paths:  {:,}".format(len(lengths)))
    print("num images: {:,}".format(sum(lengths)))
    print("avg length: {:.1f}".format(sum(lengths) / len(lengths)))
    print("lengths:    [{}:{}]".format(min(lengths), max(lengths)))
    print()<|MERGE_RESOLUTION|>--- conflicted
+++ resolved
@@ -56,22 +56,13 @@
     def __getitem__(self, idx) -> Tuple[np.ndarray, np.ndarray]:
         folder = self.folders[self.idx_to_folder[idx]]
         images = self.files[folder]
-<<<<<<< HEAD
-        offset = np.random.randint(0, self.max_offset) + 1
-        img1_idx = np.random.randint(0, len(images) - offset + 1)
-        img2_idx = min(img1_idx + offset, len(images) - 1)
-        img1, extra_img1 = self._get_image(folder, img1_idx)
-        img2, extra_img2 = self._get_image(folder, img2_idx)
-        return img1, extra_img1, img2, extra_img2, img2_idx - img1_idx
-=======
         max_offset = min(self.max_offset, len(images) - 1)
         min_offset = 1 if max_offset > 0 else 0
         offset = np.random.randint(min_offset, max_offset + 1)
         img1_idx = np.random.randint(0, len(images) - offset)
-        img1 = self._get_image(folder, img1_idx)
-        img2 = self._get_image(folder, img1_idx + offset)
-        return img1, img2, offset
->>>>>>> d9128113
+        img1, extra_img1 = self._get_image(folder, img1_idx)
+        img2, extra_img2 = self._get_image(folder, img1_idx + offset)
+        return img1, extra_img1, img2, extra_img2, offset
 
 
 if __name__ == "__main__":
