--- conflicted
+++ resolved
@@ -5,10 +5,6 @@
   model:
     _target_: eaif_models.models.vit.vit.vit_small_patch16
     img_size: 224
-<<<<<<< HEAD
-    # global_pool: True
-=======
->>>>>>> e8b9d642
     use_cls: True
     drop_path_rate: 0.0
 transform:
